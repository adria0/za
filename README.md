--- conflicted
+++ resolved
@@ -5,12 +5,8 @@
     <a href="https://codecov.io/gh/adria0/za"><img src="https://github.com/adria0/za/workflows/Code%20Coverage/badge.svg"></a>
     <a href="https://github.com/adria0/za/actions?query=workflow%3AClippy"><img src="https://github.com/adria0/za/workflows/Clippy/badge.svg"></a>
     <a href="https://github.com/adria0/za/actions?query=workflow%3ARustfmt"><img src="https://github.com/adria0/za/workflows/Rustfmt/badge.svg"></a>
-<<<<<<< HEAD
     <a href="https://github.com/adria0/za/actions?query=workflow%3AAudit"><img src="https://github.com/adria0/za/workflows/Audit/badge.svg"></a>
-    <img src="https://img.shields.io/badge/License-GPLv3-blue.svg">
-=======
     <img src="https://img.shields.io/badge/License-LGPLv2.1-blue.svg">
->>>>>>> 0b8c4231
 </p>
 
 An experimental implementation of the [circom] zk-SNARK compiler in Rust with embedded bellman-bn128 prover. I created it as a PoC port of the existing JavaScript compiler to Rust when I was working for iden3. Since it was discontinued I forked it from https://www.github.com/iden3/za just to learn-by-doing.
@@ -156,8 +152,4 @@
 - Signal input/outputs arrays should be evaluable with template parameters
 - Stamements tagged with `#[w]` are only evaluated in witness generation
 - `#[test]` tagged templates are used to verify embeeded tests
-<<<<<<< HEAD
-- `#[]` expressions can be comment-scapped by using `/*#[]#*/` to be compatible with circom circuits. 
-=======
-- Escape `#[x]` tags with `/*#[x]#*/` to embeed into circomjs 
->>>>>>> 0b8c4231
+- `#[]` expressions can be comment-scapped by using `/*#[]#*/` to be compatible with circom circuits. 